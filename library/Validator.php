--- conflicted
+++ resolved
@@ -115,11 +115,7 @@
  * @method static Validator numericVal()
  * @method static Validator objectType()
  * @method static Validator odd()
-<<<<<<< HEAD
- * @method static Validator oneOf(Validatable $v1, Validatable $v_)
-=======
  * @method static Validator oneOf(Validatable ...$rule)
->>>>>>> 631affdb
  * @method static Validator optional(Validatable $rule)
  * @method static Validator perfectSquare()
  * @method static Validator pesel()
