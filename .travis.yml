--- conflicted
+++ resolved
@@ -12,13 +12,6 @@
   - hhvm
   - hhvm-nightly
 
-<<<<<<< HEAD
-cache:
-  directories:
-    - vendor
-
-=======
->>>>>>> 2e755f3e
 before_script:
   - composer self-update
   - composer install --dev --no-interaction --prefer-source
