--- conflicted
+++ resolved
@@ -12,12 +12,8 @@
         }
     ],
     "require": {
-<<<<<<< HEAD
-        "php": ">=5.6"
-=======
-        "php": ">=5.4",
+        "php": ">=5.6",
         "symfony/polyfill-mbstring": "^1.2"
->>>>>>> d30b3d1b
     },
     "require-dev": {
         "egulias/email-validator": "~1.2",
